--- conflicted
+++ resolved
@@ -1,14 +1,3 @@
-<<<<<<< HEAD
-VanillaCore is written by:
-  Shan-Hung Wu <shwu@cs.nthu.edu.tw>
-  Tsai-Yu Feng <tyfeng@netdb.cs.nthu.edu.tw>
-  Meng-Kai Liao <mkliao@netdb.cs.nthu.edu.tw>
-  Shao-Kan Pi <skpi@netdb.cs.nthu.edu.tw>
-  Yu-Shan Lin <yslin@datalab.cs.nthu.edu.tw>
-  Ching Tsai <ctsai@datalab.cs.nthu.edu.tw>
-  Tz-Yu Lin <tylin@datalab.cs.nthu.edu.tw>
-  Yun-Sheng Chang <yschang@datalab.cs.nthu.edu.tw>
-=======
 VanillaCore is written by:
   Shan-Hung Wu <shwu@cs.nthu.edu.tw>
   Tsai-Yu Feng <tyfeng@netdb.cs.nthu.edu.tw>
@@ -19,5 +8,4 @@
   Tz-Yu Lin <tylin@datalab.cs.nthu.edu.tw>
   Yun-Sheng Chang <yschang@datalab.cs.nthu.edu.tw>
   Pin-Yu Wang <pywang@datalab.cs.nthu.edu.tw>
-  Yu-Xuan Lin <yxlin@datalab.cs.nthu.edu.tw>
->>>>>>> 6cfa3171
+  Yu-Xuan Lin <yxlin@datalab.cs.nthu.edu.tw>