<<<<<<< HEAD
package org.vanilladb.core.storage.buffer;

public class BufferPoolMonitor {

	private final static int BUFFER_POOL_SIZE = BufferMgr.BUFFER_POOL_SIZE;
	
	public static double getAvgPinCount() {
		double totalPinCount = 0;
		for (Buffer buff : BufferMgr.bufferPool.buffers()) {
			totalPinCount += buff.getPinCount();
		}
    	return totalPinCount / BUFFER_POOL_SIZE;
	}
	
	public static int getPinnedBufferCount() {
		int available = BufferMgr.bufferPool.available();
		return BUFFER_POOL_SIZE - available;
	}
	
	public static double getHitRate() {
		return BufferMgr.bufferPool.hitRate();
	}

}
=======
package org.vanilladb.core.storage.buffer;

public class BufferPoolMonitor {

	private static final int BUFFER_POOL_SIZE = BufferMgr.BUFFER_POOL_SIZE;
	
	private static final long[] readWaitCounters = new long[2000];
	private static final long[] writeWaitCounters = new long[2000];
	
	private static long lastTotalReadWaitCount;
	private static long lastTotalWriteWaitCount;
	
	public static double getAvgPinCount() {
		double totalPinCount = 0;
		for (Buffer buff : BufferMgr.bufferPool.buffers()) {
			totalPinCount += buff.getPinCount();
		}
    	return totalPinCount / BUFFER_POOL_SIZE;
	}
	
	public static int getPinnedBufferCount() {
		int available = BufferMgr.bufferPool.available();
		return BUFFER_POOL_SIZE - available;
	}
	
	public static double getHitRate() {
		return BufferMgr.bufferPool.hitRate();
	}
	
	public static int getReadWaitCount() {
		long count = 0;
		for (int i = 0; i < readWaitCounters.length; i++)
			count += readWaitCounters[i];
		long diff = count - lastTotalReadWaitCount;
		lastTotalReadWaitCount = count;
		return (int) diff;
	}

	public static int getWriteWaitCount() {
		long count = 0;
		for (int i = 0; i < writeWaitCounters.length; i++)
			count += writeWaitCounters[i];
		long diff = count - lastTotalWriteWaitCount;
		lastTotalWriteWaitCount = count;
		return (int) diff;
	}
	
	static void incrementReadWaitCounter() {
		int threadId = (int) Thread.currentThread().getId();
		readWaitCounters[threadId]++;
	}
	
	static void incrementWriteWaitCounter() {
		int threadId = (int) Thread.currentThread().getId();
		writeWaitCounters[threadId]++;
	}
}
>>>>>>> b7b6857f
<|MERGE_RESOLUTION|>--- conflicted
+++ resolved
@@ -1,29 +1,3 @@
-<<<<<<< HEAD
-package org.vanilladb.core.storage.buffer;
-
-public class BufferPoolMonitor {
-
-	private final static int BUFFER_POOL_SIZE = BufferMgr.BUFFER_POOL_SIZE;
-	
-	public static double getAvgPinCount() {
-		double totalPinCount = 0;
-		for (Buffer buff : BufferMgr.bufferPool.buffers()) {
-			totalPinCount += buff.getPinCount();
-		}
-    	return totalPinCount / BUFFER_POOL_SIZE;
-	}
-	
-	public static int getPinnedBufferCount() {
-		int available = BufferMgr.bufferPool.available();
-		return BUFFER_POOL_SIZE - available;
-	}
-	
-	public static double getHitRate() {
-		return BufferMgr.bufferPool.hitRate();
-	}
-
-}
-=======
 package org.vanilladb.core.storage.buffer;
 
 public class BufferPoolMonitor {
@@ -81,4 +55,3 @@
 		writeWaitCounters[threadId]++;
 	}
 }
->>>>>>> b7b6857f
