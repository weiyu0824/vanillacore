--- conflicted
+++ resolved
@@ -1,418 +1,408 @@
-/*******************************************************************************
- * Copyright 2016, 2017 vanilladb.org contributors
- *
- * Licensed under the Apache License, Version 2.0 (the "License");
- * you may not use this file except in compliance with the License.
- * You may obtain a copy of the License at
- *
- *     http://www.apache.org/licenses/LICENSE-2.0
- *
- * Unless required by applicable law or agreed to in writing, software
- * distributed under the License is distributed on an "AS IS" BASIS,
- * WITHOUT WARRANTIES OR CONDITIONS OF ANY KIND, either express or implied.
- * See the License for the specific language governing permissions and
- * limitations under the License.
- *******************************************************************************/
-package org.vanilladb.core.storage.buffer;
-
-import java.util.concurrent.atomic.AtomicBoolean;
-import java.util.concurrent.locks.Lock;
-import java.util.concurrent.locks.ReadWriteLock;
-import java.util.concurrent.locks.ReentrantLock;
-import java.util.concurrent.locks.ReentrantReadWriteLock;
-
-import org.vanilladb.core.server.VanillaDb;
-import org.vanilladb.core.sql.Constant;
-import org.vanilladb.core.sql.Type;
-import org.vanilladb.core.storage.file.BlockId;
-import org.vanilladb.core.storage.file.Page;
-import org.vanilladb.core.storage.log.LogSeqNum;
-import org.vanilladb.core.util.TransactionProfiler;
-
-/**
- * An individual buffer. A buffer wraps a page and stores information about its
- * status, such as the disk block associated with the page, the number of times
- * the block has been pinned, whether the contents of the page have been
- * modified, and if so, the id of the modifying transaction and the LSN of the
- * corresponding log record.
- */
-public class Buffer {
-	
-	/**
-	 * The available size (in bytes) for a buffer. Besides the data from users,
-	 * a buffer also puts some meta-data in front of them. The size of a buffer,
-	 * therefore, is slightly smaller than the size of an physical block in storages. 
-	 */
-	public static final int BUFFER_SIZE = Page.BLOCK_SIZE - LogSeqNum.SIZE;
-	
-	private static final int LAST_LSN_OFFSET = 0;
-	private static final int DATA_START_OFFSET = LogSeqNum.SIZE;
-	
-	private Page contents = new Page();
-	private BlockId blk = null;
-	private int pins = 0;
-	private AtomicBoolean isRecentlyPinned = new AtomicBoolean(false);
-	private boolean isNew = false;
-	private boolean isModified = false;
-	// TODO: We use (-1, -1) for the default value. Will this be a problem ?
-	private LogSeqNum lastLsn = LogSeqNum.DEFAULT_VALUE;
-	
-	// Locks
-	private final ReadWriteLock internalLock = new ReentrantReadWriteLock();
-	private final Lock externalLock = new ReentrantLock();
-	private final Lock flushLock = new ReentrantLock();
-	
-	/**
-	 * Creates a new buffer, wrapping a new {@link Page page}. This constructor
-	 * is called exclusively by the class {@link BasicBufferMgr}. It depends on
-	 * the {@link org.vanilladb.core.storage.log.LogMgr LogMgr} object that it
-	 * gets from the class {@link VanillaDb}. That object is created during
-	 * system initialization. Thus this constructor cannot be called until
-	 * {@link VanillaDb#initFileAndLogMgr(String)} or is called first.
-	 */
-	Buffer() {
-	}
-
-	/**
-	 * Returns the value at the specified offset of this buffer's page. If an
-	 * integer was not stored at that location, the behavior of the method is
-	 * unpredictable.
-	 * 
-	 * @param offset
-	 *            the byte offset of the page
-	 * @param type
-	 *            the type of the value
-	 * 
-	 * @return the constant value at that offset
-	 */
-	public Constant getVal(int offset, Type type) {
-<<<<<<< HEAD
-		// profiler
-		TransactionProfiler profiler = TransactionProfiler.getLocalProfiler();
-		int stage = TransactionProfiler.getStageIndicator();
-		
-		profiler.startComponentProfiler(stage+"-Buffer.getVal internalLock");
-		internalLock.readLock().lock();
-		profiler.stopComponentProfiler(stage+"-Buffer.getVal internalLock");
-=======
-		if (!internalLock.readLock().tryLock()) {
-			BufferPoolMonitor.incrementReadWaitCounter();
-			internalLock.readLock().lock();
-		}
->>>>>>> b7b6857f
-		try {
-			if (offset < 0 || offset >= BUFFER_SIZE)
-				throw new IndexOutOfBoundsException("" + offset);
-				
-			return contents.getVal(DATA_START_OFFSET + offset, type);
-		} finally {
-			internalLock.readLock().unlock();
-		}
-	}
-	
-	void setVal(int offset, Constant val) {
-		if (!internalLock.writeLock().tryLock()) {
-			BufferPoolMonitor.incrementWriteWaitCounter();
-			internalLock.writeLock().lock();
-		}
-		try {
-			if (offset < 0 || offset >= BUFFER_SIZE)
-				throw new IndexOutOfBoundsException("" + offset);
-			
-			contents.setVal(DATA_START_OFFSET + offset, val);
-		} finally {
-			internalLock.writeLock().unlock();
-		}
-	}
-
-	/**
-	 * Writes a value to the specified offset of this buffer's page. This method
-	 * assumes that the transaction has already written an appropriate log
-	 * record. The buffer saves the id of the transaction and the LSN of the log
-	 * record. A negative lsn value indicates that a log record was not
-	 * necessary.
-	 * 
-	 * @param offset
-	 *            the byte offset within the page
-	 * @param val
-	 *            the new value to be written
-	 * @param txNum
-	 *            the id of the transaction performing the modification
-	 * @param lsn
-	 *            the LSN of the corresponding log record
-	 */
-	public void setVal(int offset, Constant val, long txNum, LogSeqNum lsn) {
-		if (!internalLock.writeLock().tryLock()) {
-			BufferPoolMonitor.incrementWriteWaitCounter();
-			internalLock.writeLock().lock();
-		}
-		try {
-			if (offset < 0 || offset >= BUFFER_SIZE)
-				throw new IndexOutOfBoundsException("" + offset);
-			
-			isModified = true;
-			if (lsn != null && lsn.compareTo(lastLsn) > 0)
-				lastLsn = lsn;
-			
-			// Put the last LSN in front of the data
-			lastLsn.writeToPage(contents, LAST_LSN_OFFSET);
-			contents.setVal(DATA_START_OFFSET + offset, val);
-		} finally {
-			internalLock.writeLock().unlock();
-		}
-	}
-	
-	/**
-	 * Return the log sequence number (LSN) of the latest log record 
-	 * which has been applied to this buffer. Note that the last LSN
-	 * might be {@code null}.
-	 * 
-	 * @return the LSN of the latest affected log record
-	 */
-	public LogSeqNum lastLsn(){
-		if (!internalLock.readLock().tryLock()) {
-			BufferPoolMonitor.incrementReadWaitCounter();
-			internalLock.readLock().lock();
-		}
-		try {
-			return lastLsn;
-		} finally {
-			internalLock.readLock().unlock();
-		}
-	}
-
-	/**
-	 * Returns a block ID refers to the disk block that the buffer is pinned to.
-	 * 
-	 * @return a block ID
-	 */
-	public BlockId block() {
-		if (!internalLock.readLock().tryLock()) {
-			BufferPoolMonitor.incrementReadWaitCounter();
-			internalLock.readLock().lock();
-		}
-		try {
-			return blk;
-		} finally {
-			internalLock.readLock().unlock();
-		}
-	}
-	
-	/**
-	 * Lock the flushing mechanism in order to prevent a thread
-	 * flushing this buffer while another thread is doing a 
-	 * physiological operation.
-	 * 
-	 * @see Buffer#unlockFlushing()
-	 */
-	public void lockFlushing() {
-		flushLock.lock();
-	}
-	
-	/**
-	 * Unlock the flushing mechanism to make a buffer be able to
-	 * be flushed by other thread. Note that the thread unlocking
-	 * this mechanism must be the same thread as the one locking.
-	 * 
-	 * @see Buffer#lockFlushing()
-	 */
-	public void unlockFlushing() {
-		flushLock.unlock();
-	}
-	
-	protected Lock getExternalLock() {
-		return externalLock;
-	}
-
-	protected void close() {
-		if (!internalLock.writeLock().tryLock()) {
-			BufferPoolMonitor.incrementWriteWaitCounter();
-			internalLock.writeLock().lock();
-		}
-		try {
-			contents.close();
-		} finally {
-			internalLock.writeLock().unlock();
-		}
-	}
-
-	/**
-	 * Writes the page to its disk block if the page is dirty. The method
-	 * ensures that the corresponding log record has been written to disk prior
-	 * to writing the page to disk.
-	 */
-	void flush() {
-		if (!internalLock.writeLock().tryLock()) {
-			BufferPoolMonitor.incrementWriteWaitCounter();
-			internalLock.writeLock().lock();
-		}
-		flushLock.lock();
-		try {
-			if (isNew || isModified) {
-				VanillaDb.logMgr().flush(lastLsn);
-				contents.write(blk);
-				isModified = false;
-				isNew = false;
-			}
-		} finally {
-			flushLock.unlock();
-			internalLock.writeLock().unlock();
-		}
-	}
-
-	/**
-	 * Increases the buffer's pin count.
-	 */
-	void pin() {
-<<<<<<< HEAD
-		// profiler
-		TransactionProfiler profiler = TransactionProfiler.getLocalProfiler();
-		int stage = TransactionProfiler.getStageIndicator();
-		
-		profiler.startComponentProfiler(stage + "-Buffer.pin internalLock");
-		internalLock.writeLock().lock();
-		profiler.stopComponentProfiler(stage + "-Buffer.pin internalLock");
-		
-=======
-		if (!internalLock.writeLock().tryLock()) {
-			BufferPoolMonitor.incrementWriteWaitCounter();
-			internalLock.writeLock().lock();
-		}
->>>>>>> b7b6857f
-		try {
-			pins++;
-			isRecentlyPinned.set(true);
-		} finally {
-			internalLock.writeLock().unlock();
-		}
-	}
-
-	/**
-	 * Decreases the buffer's pin count.
-	 */
-	void unpin() {
-<<<<<<< HEAD
-		// profiler
-		TransactionProfiler profiler = TransactionProfiler.getLocalProfiler();
-		int stage = TransactionProfiler.getStageIndicator();
-		
-		profiler.startComponentProfiler(stage+"-Buffer.unpin internalLock");
-		internalLock.writeLock().lock();
-		profiler.stopComponentProfiler(stage+"-Buffer.unpin internalLock");
-		
-=======
-		if (!internalLock.writeLock().tryLock()) {
-			BufferPoolMonitor.incrementWriteWaitCounter();
-			internalLock.writeLock().lock();
-		}
->>>>>>> b7b6857f
-		try {
-			pins--;
-		} finally {
-			internalLock.writeLock().unlock();
-		}
-	}
-
-	/**
-	 * Returns true if the buffer is currently pinned (that is, if it has a
-	 * nonzero pin count).
-	 * 
-	 * @return true if the buffer is pinned
-	 */
-	boolean isPinned() {
-		if (!internalLock.readLock().tryLock()) {
-			BufferPoolMonitor.incrementReadWaitCounter();
-			internalLock.readLock().lock();
-		}
-		try {
-			return pins > 0;
-		} finally {
-			internalLock.readLock().unlock();
-		}
-	}
-	
-	boolean checkRecentlyPinnedAndReset() {
-		return isRecentlyPinned.getAndSet(false);
-	}
-
-	/**
-	 * Returns true if the buffer is dirty due to a modification.
-	 * 
-	 * @return true if the buffer is dirty
-	 */
-	boolean isModified() {
-		if (!internalLock.writeLock().tryLock()) {
-			BufferPoolMonitor.incrementWriteWaitCounter();
-			internalLock.writeLock().lock();
-		}
-		try {
-			return isModified;
-		} finally {
-			internalLock.writeLock().unlock();
-		}
-	}
-
-	/**
-	 * Reads the contents of the specified block into the buffer's page. If the
-	 * buffer was dirty, then the contents of the previous page are first
-	 * written to disk.
-	 * 
-	 * @param blk
-	 *            a block ID
-	 */
-	void assignToBlock(BlockId blk) {
-		if (!internalLock.writeLock().tryLock()) {
-			BufferPoolMonitor.incrementWriteWaitCounter();
-			internalLock.writeLock().lock();
-		}
-		try {
-			flush();
-			this.blk = blk;
-			contents.read(blk);
-			pins = 0;
-			lastLsn = LogSeqNum.readFromPage(contents, LAST_LSN_OFFSET);
-		} finally {
-			internalLock.writeLock().unlock();
-		}
-	}
-
-	/**
-	 * Initializes the buffer's page according to the specified formatter, and
-	 * appends the page to the specified file. If the buffer was dirty, then the
-	 * contents of the previous page are first written to disk.
-	 * 
-	 * @param filename
-	 *            the name of the file
-	 * @param fmtr
-	 *            a page formatter, used to initialize the page
-	 */
-	void assignToNew(String fileName, PageFormatter fmtr) {
-		if (!internalLock.writeLock().tryLock()) {
-			BufferPoolMonitor.incrementWriteWaitCounter();
-			internalLock.writeLock().lock();
-		}
-		try {
-			flush();
-			fmtr.format(this);
-			blk = contents.append(fileName);
-			pins = 0;
-			isNew = true;
-			lastLsn = LogSeqNum.DEFAULT_VALUE;
-		} finally {
-			internalLock.writeLock().unlock();
-		}
-	}
-	
-	/**
-	 * This method is designed for debugging.
-	 * 
-	 * @return the underlying page
-	 */
-	Page getUnderlyingPage() {
-		return contents;
-	}
-	
-	int getPinCount() {
-		return pins;
-	}
-}
+/*******************************************************************************
+ * Copyright 2016, 2017 vanilladb.org contributors
+ *
+ * Licensed under the Apache License, Version 2.0 (the "License");
+ * you may not use this file except in compliance with the License.
+ * You may obtain a copy of the License at
+ *
+ *     http://www.apache.org/licenses/LICENSE-2.0
+ *
+ * Unless required by applicable law or agreed to in writing, software
+ * distributed under the License is distributed on an "AS IS" BASIS,
+ * WITHOUT WARRANTIES OR CONDITIONS OF ANY KIND, either express or implied.
+ * See the License for the specific language governing permissions and
+ * limitations under the License.
+ *******************************************************************************/
+package org.vanilladb.core.storage.buffer;
+
+import java.util.concurrent.atomic.AtomicBoolean;
+import java.util.concurrent.locks.Lock;
+import java.util.concurrent.locks.ReadWriteLock;
+import java.util.concurrent.locks.ReentrantLock;
+import java.util.concurrent.locks.ReentrantReadWriteLock;
+
+import org.vanilladb.core.server.VanillaDb;
+import org.vanilladb.core.sql.Constant;
+import org.vanilladb.core.sql.Type;
+import org.vanilladb.core.storage.file.BlockId;
+import org.vanilladb.core.storage.file.Page;
+import org.vanilladb.core.storage.log.LogSeqNum;
+import org.vanilladb.core.util.TransactionProfiler;
+
+/**
+ * An individual buffer. A buffer wraps a page and stores information about its
+ * status, such as the disk block associated with the page, the number of times
+ * the block has been pinned, whether the contents of the page have been
+ * modified, and if so, the id of the modifying transaction and the LSN of the
+ * corresponding log record.
+ */
+public class Buffer {
+	
+	/**
+	 * The available size (in bytes) for a buffer. Besides the data from users,
+	 * a buffer also puts some meta-data in front of them. The size of a buffer,
+	 * therefore, is slightly smaller than the size of an physical block in storages. 
+	 */
+	public static final int BUFFER_SIZE = Page.BLOCK_SIZE - LogSeqNum.SIZE;
+	
+	private static final int LAST_LSN_OFFSET = 0;
+	private static final int DATA_START_OFFSET = LogSeqNum.SIZE;
+	
+	private Page contents = new Page();
+	private BlockId blk = null;
+	private int pins = 0;
+	private AtomicBoolean isRecentlyPinned = new AtomicBoolean(false);
+	private boolean isNew = false;
+	private boolean isModified = false;
+	// TODO: We use (-1, -1) for the default value. Will this be a problem ?
+	private LogSeqNum lastLsn = LogSeqNum.DEFAULT_VALUE;
+	
+	// Locks
+	private final ReadWriteLock internalLock = new ReentrantReadWriteLock();
+	private final Lock externalLock = new ReentrantLock();
+	private final Lock flushLock = new ReentrantLock();
+	
+	/**
+	 * Creates a new buffer, wrapping a new {@link Page page}. This constructor
+	 * is called exclusively by the class {@link BasicBufferMgr}. It depends on
+	 * the {@link org.vanilladb.core.storage.log.LogMgr LogMgr} object that it
+	 * gets from the class {@link VanillaDb}. That object is created during
+	 * system initialization. Thus this constructor cannot be called until
+	 * {@link VanillaDb#initFileAndLogMgr(String)} or is called first.
+	 */
+	Buffer() {
+	}
+
+	/**
+	 * Returns the value at the specified offset of this buffer's page. If an
+	 * integer was not stored at that location, the behavior of the method is
+	 * unpredictable.
+	 * 
+	 * @param offset
+	 *            the byte offset of the page
+	 * @param type
+	 *            the type of the value
+	 * 
+	 * @return the constant value at that offset
+	 */
+	public Constant getVal(int offset, Type type) {
+		// profiler
+		TransactionProfiler profiler = TransactionProfiler.getLocalProfiler();
+		int stage = TransactionProfiler.getStageIndicator();
+
+		if (!internalLock.readLock().tryLock()) {
+			BufferPoolMonitor.incrementReadWaitCounter();
+			
+			profiler.startComponentProfiler(stage+"-Buffer.getVal internalLock");
+			internalLock.readLock().lock();
+			profiler.stopComponentProfiler(stage+"-Buffer.getVal internalLock");
+		}
+
+		try {
+			if (offset < 0 || offset >= BUFFER_SIZE)
+				throw new IndexOutOfBoundsException("" + offset);
+				
+			return contents.getVal(DATA_START_OFFSET + offset, type);
+		} finally {
+			internalLock.readLock().unlock();
+		}
+	}
+	
+	void setVal(int offset, Constant val) {
+		if (!internalLock.writeLock().tryLock()) {
+			BufferPoolMonitor.incrementWriteWaitCounter();
+			internalLock.writeLock().lock();
+		}
+		try {
+			if (offset < 0 || offset >= BUFFER_SIZE)
+				throw new IndexOutOfBoundsException("" + offset);
+			
+			contents.setVal(DATA_START_OFFSET + offset, val);
+		} finally {
+			internalLock.writeLock().unlock();
+		}
+	}
+
+	/**
+	 * Writes a value to the specified offset of this buffer's page. This method
+	 * assumes that the transaction has already written an appropriate log
+	 * record. The buffer saves the id of the transaction and the LSN of the log
+	 * record. A negative lsn value indicates that a log record was not
+	 * necessary.
+	 * 
+	 * @param offset
+	 *            the byte offset within the page
+	 * @param val
+	 *            the new value to be written
+	 * @param txNum
+	 *            the id of the transaction performing the modification
+	 * @param lsn
+	 *            the LSN of the corresponding log record
+	 */
+	public void setVal(int offset, Constant val, long txNum, LogSeqNum lsn) {
+		if (!internalLock.writeLock().tryLock()) {
+			BufferPoolMonitor.incrementWriteWaitCounter();
+			internalLock.writeLock().lock();
+		}
+		try {
+			if (offset < 0 || offset >= BUFFER_SIZE)
+				throw new IndexOutOfBoundsException("" + offset);
+			
+			isModified = true;
+			if (lsn != null && lsn.compareTo(lastLsn) > 0)
+				lastLsn = lsn;
+			
+			// Put the last LSN in front of the data
+			lastLsn.writeToPage(contents, LAST_LSN_OFFSET);
+			contents.setVal(DATA_START_OFFSET + offset, val);
+		} finally {
+			internalLock.writeLock().unlock();
+		}
+	}
+	
+	/**
+	 * Return the log sequence number (LSN) of the latest log record 
+	 * which has been applied to this buffer. Note that the last LSN
+	 * might be {@code null}.
+	 * 
+	 * @return the LSN of the latest affected log record
+	 */
+	public LogSeqNum lastLsn(){
+		if (!internalLock.readLock().tryLock()) {
+			BufferPoolMonitor.incrementReadWaitCounter();
+			internalLock.readLock().lock();
+		}
+		try {
+			return lastLsn;
+		} finally {
+			internalLock.readLock().unlock();
+		}
+	}
+
+	/**
+	 * Returns a block ID refers to the disk block that the buffer is pinned to.
+	 * 
+	 * @return a block ID
+	 */
+	public BlockId block() {
+		if (!internalLock.readLock().tryLock()) {
+			BufferPoolMonitor.incrementReadWaitCounter();
+			internalLock.readLock().lock();
+		}
+		try {
+			return blk;
+		} finally {
+			internalLock.readLock().unlock();
+		}
+	}
+	
+	/**
+	 * Lock the flushing mechanism in order to prevent a thread
+	 * flushing this buffer while another thread is doing a 
+	 * physiological operation.
+	 * 
+	 * @see Buffer#unlockFlushing()
+	 */
+	public void lockFlushing() {
+		flushLock.lock();
+	}
+	
+	/**
+	 * Unlock the flushing mechanism to make a buffer be able to
+	 * be flushed by other thread. Note that the thread unlocking
+	 * this mechanism must be the same thread as the one locking.
+	 * 
+	 * @see Buffer#lockFlushing()
+	 */
+	public void unlockFlushing() {
+		flushLock.unlock();
+	}
+	
+	protected Lock getExternalLock() {
+		return externalLock;
+	}
+
+	protected void close() {
+		if (!internalLock.writeLock().tryLock()) {
+			BufferPoolMonitor.incrementWriteWaitCounter();
+			internalLock.writeLock().lock();
+		}
+		try {
+			contents.close();
+		} finally {
+			internalLock.writeLock().unlock();
+		}
+	}
+
+	/**
+	 * Writes the page to its disk block if the page is dirty. The method
+	 * ensures that the corresponding log record has been written to disk prior
+	 * to writing the page to disk.
+	 */
+	void flush() {
+		if (!internalLock.writeLock().tryLock()) {
+			BufferPoolMonitor.incrementWriteWaitCounter();
+			internalLock.writeLock().lock();
+		}
+		flushLock.lock();
+		try {
+			if (isNew || isModified) {
+				VanillaDb.logMgr().flush(lastLsn);
+				contents.write(blk);
+				isModified = false;
+				isNew = false;
+			}
+		} finally {
+			flushLock.unlock();
+			internalLock.writeLock().unlock();
+		}
+	}
+
+	/**
+	 * Increases the buffer's pin count.
+	 */
+	void pin() {
+		// profiler
+		TransactionProfiler profiler = TransactionProfiler.getLocalProfiler();
+		int stage = TransactionProfiler.getStageIndicator();
+		
+		if (!internalLock.writeLock().tryLock()) {
+			BufferPoolMonitor.incrementWriteWaitCounter();
+			
+			profiler.startComponentProfiler(stage + "-Buffer.pin internalLock");
+			internalLock.writeLock().lock();
+			profiler.stopComponentProfiler(stage + "-Buffer.pin internalLock");
+		}
+		try {
+			pins++;
+			isRecentlyPinned.set(true);
+		} finally {
+			internalLock.writeLock().unlock();
+		}
+	}
+
+	/**
+	 * Decreases the buffer's pin count.
+	 */
+	void unpin() {
+		// profiler
+		TransactionProfiler profiler = TransactionProfiler.getLocalProfiler();
+		int stage = TransactionProfiler.getStageIndicator();
+		
+		if (!internalLock.writeLock().tryLock()) {
+			BufferPoolMonitor.incrementWriteWaitCounter();
+			
+			profiler.startComponentProfiler(stage+"-Buffer.unpin internalLock");
+			internalLock.writeLock().lock();
+			profiler.stopComponentProfiler(stage+"-Buffer.unpin internalLock");
+		}
+		try {
+			pins--;
+		} finally {
+			internalLock.writeLock().unlock();
+		}
+	}
+
+	/**
+	 * Returns true if the buffer is currently pinned (that is, if it has a
+	 * nonzero pin count).
+	 * 
+	 * @return true if the buffer is pinned
+	 */
+	boolean isPinned() {
+		if (!internalLock.readLock().tryLock()) {
+			BufferPoolMonitor.incrementReadWaitCounter();
+			internalLock.readLock().lock();
+		}
+		try {
+			return pins > 0;
+		} finally {
+			internalLock.readLock().unlock();
+		}
+	}
+	
+	boolean checkRecentlyPinnedAndReset() {
+		return isRecentlyPinned.getAndSet(false);
+	}
+
+	/**
+	 * Returns true if the buffer is dirty due to a modification.
+	 * 
+	 * @return true if the buffer is dirty
+	 */
+	boolean isModified() {
+		if (!internalLock.writeLock().tryLock()) {
+			BufferPoolMonitor.incrementWriteWaitCounter();
+			internalLock.writeLock().lock();
+		}
+		try {
+			return isModified;
+		} finally {
+			internalLock.writeLock().unlock();
+		}
+	}
+
+	/**
+	 * Reads the contents of the specified block into the buffer's page. If the
+	 * buffer was dirty, then the contents of the previous page are first
+	 * written to disk.
+	 * 
+	 * @param blk
+	 *            a block ID
+	 */
+	void assignToBlock(BlockId blk) {
+		if (!internalLock.writeLock().tryLock()) {
+			BufferPoolMonitor.incrementWriteWaitCounter();
+			internalLock.writeLock().lock();
+		}
+		try {
+			flush();
+			this.blk = blk;
+			contents.read(blk);
+			pins = 0;
+			lastLsn = LogSeqNum.readFromPage(contents, LAST_LSN_OFFSET);
+		} finally {
+			internalLock.writeLock().unlock();
+		}
+	}
+
+	/**
+	 * Initializes the buffer's page according to the specified formatter, and
+	 * appends the page to the specified file. If the buffer was dirty, then the
+	 * contents of the previous page are first written to disk.
+	 * 
+	 * @param filename
+	 *            the name of the file
+	 * @param fmtr
+	 *            a page formatter, used to initialize the page
+	 */
+	void assignToNew(String fileName, PageFormatter fmtr) {
+		if (!internalLock.writeLock().tryLock()) {
+			BufferPoolMonitor.incrementWriteWaitCounter();
+			internalLock.writeLock().lock();
+		}
+		try {
+			flush();
+			fmtr.format(this);
+			blk = contents.append(fileName);
+			pins = 0;
+			isNew = true;
+			lastLsn = LogSeqNum.DEFAULT_VALUE;
+		} finally {
+			internalLock.writeLock().unlock();
+		}
+	}
+	
+	/**
+	 * This method is designed for debugging.
+	 * 
+	 * @return the underlying page
+	 */
+	Page getUnderlyingPage() {
+		return contents;
+	}
+	
+	int getPinCount() {
+		return pins;
+	}
+}