/*******************************************************************************
 * Copyright 2016, 2017 vanilladb.org contributors
 *
 * Licensed under the Apache License, Version 2.0 (the "License");
 * you may not use this file except in compliance with the License.
 * You may obtain a copy of the License at
 *
 *     http://www.apache.org/licenses/LICENSE-2.0
 *
 * Unless required by applicable law or agreed to in writing, software
 * distributed under the License is distributed on an "AS IS" BASIS,
 * WITHOUT WARRANTIES OR CONDITIONS OF ANY KIND, either express or implied.
 * See the License for the specific language governing permissions and
 * limitations under the License.
 *******************************************************************************/
package org.vanilladb.core.storage.buffer;

import java.util.HashMap;
import java.util.HashSet;
import java.util.LinkedList;
import java.util.List;
import java.util.Map;
import java.util.Map.Entry;
import java.util.Set;
import java.util.concurrent.atomic.AtomicBoolean;
import java.util.logging.Level;
import java.util.logging.Logger;

import org.vanilladb.core.storage.file.BlockId;
import org.vanilladb.core.storage.tx.Transaction;
import org.vanilladb.core.storage.tx.TransactionLifecycleListener;
import org.vanilladb.core.util.CoreProperties;



/**
 * The publicly-accessible buffer manager. A buffer manager wraps a
 * {@link BufferPoolMgr} instance, and provides the same methods. The
 * difference is that the methods {@link #pin(BlockId)} and
 * {@link #pinNew(String, PageFormatter)} will never return false and null
 * respectively. If no buffers are currently available, then the calling thread
 * will be placed on a waiting list. The waiting threads are removed from the
 * list when a buffer becomes available. If a thread has been waiting for a
 * buffer for an excessive amount of time (currently, 10 seconds) then repins
 * all currently holding blocks by the calling transaction. Buffer manager
 * implements {@link TransactionLifecycleListener} for the purpose of unpinning buffers
 * when transaction commit/rollback/recovery.
 * 
 * <p>
 * A block must be pinned first before its getters/setters can be called.
 * </p>
 * 
 */
public class BufferMgr implements TransactionLifecycleListener {
	private static Logger logger = Logger.getLogger(BufferMgr.class.getName());
	
	protected static final int BUFFER_POOL_SIZE;
	private static final long MAX_TIME;
	private static final long EPSILON;
	private static final AtomicBoolean hasWaitingTx = new AtomicBoolean();

	static {
		MAX_TIME = CoreProperties.getLoader().getPropertyAsLong(BufferMgr.class.getName() + ".MAX_TIME", 10000);
		EPSILON = CoreProperties.getLoader().getPropertyAsLong(BufferMgr.class.getName() + ".EPSILON", 50);
		BUFFER_POOL_SIZE = CoreProperties.getLoader()
				.getPropertyAsInteger(BufferMgr.class.getName() + ".BUFFER_POOL_SIZE", 1024);
	}

	class PinningBuffer {
		Buffer buffer;
		int pinCount = 1;

		PinningBuffer(Buffer buffer) {
			this.buffer = buffer;
		}
	}

	protected static BufferPoolMgr bufferPool = new BufferPoolMgr(BUFFER_POOL_SIZE);
	protected static List<Thread> waitingThreads = new LinkedList<Thread>();
	
	// Record the buffers that is being pinned by the transaction
	private Map<BlockId, PinningBuffer> pinningBuffers = new HashMap<BlockId, PinningBuffer>();
	// Record all the buffers that the transaction ever pins in order to flush them later
	private Set<Buffer> buffersToFlush = new HashSet<Buffer>();
	private long txNum;
	
	public BufferMgr(long txNum) {
		this.txNum = txNum;
	}

	@Override
	public void onTxCommit(Transaction tx) {
		unpinAll(tx);
	}

	@Override
	public void onTxRollback(Transaction tx) {
		unpinAll(tx);
	}

	@Override
	public void onTxEndStatement(Transaction tx) {
		// do nothing
	}

	/**
	 * Pins a buffer to the specified block, potentially waiting until a buffer
	 * becomes available. If no buffer becomes available within a fixed time
	 * period, then repins all currently holding blocks.
	 * 
	 * @param blk
	 *            a block ID
	 * @return the buffer pinned to that block
	 */
	public Buffer pin(BlockId blk) {
		// Try to find out if this block has been pinned by this transaction
		PinningBuffer pinnedBuff = pinningBuffers.get(blk);
		if (pinnedBuff != null) {
			pinnedBuff.pinCount++;
			return pinnedBuff.buffer;
		}
		
		// This transaction has pinned too many buffers
		if (pinningBuffers.size() == BUFFER_POOL_SIZE)
			throw new BufferAbortException();
		
		// Pinning process
		try {
			Buffer buff;
			long timestamp = System.currentTimeMillis();
			boolean waitOnce = false;

			// Try to pin a buffer or the pinned buffer for the given BlockId
			buff = bufferPool.pin(blk);
			

			// If there is no such buffer or no available buffer,
			// wait for it
			if (buff == null) {
				waitOnce = true;
				synchronized (bufferPool) {
<<<<<<< HEAD
					
=======
					hasWaitingTx.set(true);
>>>>>>> a30ea6bd
					waitingThreads.add(Thread.currentThread());

					while (buff == null && !waitingTooLong(timestamp)) {
						bufferPool.wait(MAX_TIME);
						if (waitingThreads.get(0).equals(Thread.currentThread()))
							buff = bufferPool.pin(blk);
					}

					waitingThreads.remove(Thread.currentThread());
					hasWaitingTx.set(!waitingThreads.isEmpty());
				}
			}

			// If it still has no buffer after a long wait,
			// release and re-pin all buffers it has
			if (buff == null) {
				repin();
				buff = pin(blk);
			} else {
				pinningBuffers.put(buff.block(), new PinningBuffer(buff));
				buffersToFlush.add(buff);
			}

<<<<<<< HEAD
			// TODO: Add some comment here

			if (waitedBeforeGotBuffer) {
				if (logger.isLoggable(Level.WARNING))
					logger.warning("Tx." + txNum + " is pinning all buffers");
=======
			// Optimization: A tx, which have waited once to pin a buffer,
			// is responsible for notifying other waiting txs.
			if (waitOnce) {
>>>>>>> a30ea6bd
				synchronized (bufferPool) {
					bufferPool.notifyAll();
					logger.warning("Tx." + txNum + " finish pinning all buffers");
				}
			}

			return buff;
		} catch (InterruptedException e) {
			throw new BufferAbortException();
		}
	}

	/**
	 * Pins a buffer to a new block in the specified file, potentially waiting
	 * until a buffer becomes available. If no buffer becomes available within a
	 * fixed time period, then repins all currently holding blocks.
	 * 
	 * @param fileName
	 *            the name of the file
	 * @param fmtr
	 *            the formatter used to initialize the page
	 * @return the buffer pinned to that block
	 */
	public Buffer pinNew(String fileName, PageFormatter fmtr) {
		if (pinningBuffers.size() == BUFFER_POOL_SIZE)
			throw new BufferAbortException();
		try {
			Buffer buff;
			long timestamp = System.currentTimeMillis();
			boolean waitOnce = false;

			// Try to pin a buffer or the pinned buffer for the given BlockId
			buff = bufferPool.pinNew(fileName, fmtr);

			// If there is no such buffer or no available buffer,
			// wait for it
			if (buff == null) {
				waitOnce = true;
				synchronized (bufferPool) {
					waitingThreads.add(Thread.currentThread());

					while (buff == null && !waitingTooLong(timestamp)) {
						bufferPool.wait(MAX_TIME);
						if (waitingThreads.get(0).equals(Thread.currentThread()))
							buff = bufferPool.pinNew(fileName, fmtr);
					}

					waitingThreads.remove(Thread.currentThread());
				}
			}

			// If it still has no buffer after a long wait,
			// release and re-pin all buffers it has
			if (buff == null) {
				repin();
				buff = pinNew(fileName, fmtr);
			} else {
				pinningBuffers.put(buff.block(), new PinningBuffer(buff));
				buffersToFlush.add(buff);
			}

			// Optimization: A tx, which have waited once to pin a buffer,
			// is responsible for notifying other waiting txs.
			if (waitOnce) {
				synchronized (bufferPool) {
					bufferPool.notifyAll();
				}
			}

			return buff;
		} catch (InterruptedException e) {
			throw new BufferAbortException();
		}

	}

	/**
	 * Unpins the specified buffer. If the buffer's pin count becomes 0, then
	 * the threads on the wait list are notified.
	 * 
	 * @param buff
	 *            the buffer to be unpinned
	 */
	public void unpin(Buffer buff) {
		BlockId blk = buff.block();
		PinningBuffer pinnedBuff = pinningBuffers.get(blk);
		
		if (pinnedBuff != null) {
			pinnedBuff.pinCount--;
			
			if (pinnedBuff.pinCount == 0) {
				bufferPool.unpin(buff);
				pinningBuffers.remove(blk);
				
				// Optimization: If there are no txs waiting for pinning buffers,
				// skip notifying.
				if (hasWaitingTx.get()) {
					synchronized (bufferPool) {
						bufferPool.notifyAll();
					}
				}
			}
		}
	}

	/**
	 * Flushes all dirty buffers.
	 */
	public void flushAll() {
		bufferPool.flushAll();
	}

	/**
	 * Flushes the dirty buffers modified by the host transaction.
	 */
	public void flushAllMyBuffers() {
		for (Buffer buff : buffersToFlush) {
			buff.flush();
		}
	}

	/**
	 * Returns the number of available (ie unpinned) buffers.
	 * 
	 * @return the number of available buffers`
	 */
	public int available() {
		return bufferPool.available();
	}

	private void unpinAll(Transaction tx) {
		// Copy the set of pinned buffers to avoid ConcurrentModificationException
		Set<PinningBuffer> pinnedBuffs = new HashSet<PinningBuffer>(pinningBuffers.values());
		if (pinnedBuffs != null) {
			for (PinningBuffer pinnedBuff : pinnedBuffs)
				bufferPool.unpin(pinnedBuff.buffer);
		}

		synchronized (bufferPool) {
			bufferPool.notifyAll();
		}
	}

	/**
	 * Unpins all currently pinned buffers of the calling transaction and repins
	 * them.
	 */
	private void repin() {
		if (logger.isLoggable(Level.WARNING))
			logger.warning("Tx." + txNum + " is re-pinning all buffers");
		
		try {
			// Copy the set of pinned buffers to avoid ConcurrentModificationException
			List<BlockId> blksToBeRepinned = new LinkedList<BlockId>();
			Map<BlockId, Integer> pinCounts = new HashMap<BlockId, Integer>();
			List<Buffer> buffersToBeUnpinned = new LinkedList<Buffer>();
			
			// Record the buffers to be un-pinned and the blocks to be re-pinned
			for (Entry<BlockId, PinningBuffer> entry : pinningBuffers.entrySet()) {
				blksToBeRepinned.add(entry.getKey());
				pinCounts.put(entry.getKey(), entry.getValue().pinCount);
				buffersToBeUnpinned.add(entry.getValue().buffer);
			}
			
			// Un-pin all buffers it has
			for (Buffer buf : buffersToBeUnpinned)
				unpin(buf);

			// Wait other threads pinning blocks
			synchronized (bufferPool) {
				bufferPool.wait(MAX_TIME);
			}

			// Re-pin all blocks
			for (BlockId blk : blksToBeRepinned)
				pin(blk);
		} catch (InterruptedException e) {
			e.printStackTrace();
		}
	}

	private boolean waitingTooLong(long startTime) {
		return System.currentTimeMillis() - startTime + EPSILON > MAX_TIME;
	}
}
<|MERGE_RESOLUTION|>--- conflicted
+++ resolved
@@ -1,365 +1,354 @@
-/*******************************************************************************
- * Copyright 2016, 2017 vanilladb.org contributors
- *
- * Licensed under the Apache License, Version 2.0 (the "License");
- * you may not use this file except in compliance with the License.
- * You may obtain a copy of the License at
- *
- *     http://www.apache.org/licenses/LICENSE-2.0
- *
- * Unless required by applicable law or agreed to in writing, software
- * distributed under the License is distributed on an "AS IS" BASIS,
- * WITHOUT WARRANTIES OR CONDITIONS OF ANY KIND, either express or implied.
- * See the License for the specific language governing permissions and
- * limitations under the License.
- *******************************************************************************/
-package org.vanilladb.core.storage.buffer;
-
-import java.util.HashMap;
-import java.util.HashSet;
-import java.util.LinkedList;
-import java.util.List;
-import java.util.Map;
-import java.util.Map.Entry;
-import java.util.Set;
-import java.util.concurrent.atomic.AtomicBoolean;
-import java.util.logging.Level;
-import java.util.logging.Logger;
-
-import org.vanilladb.core.storage.file.BlockId;
-import org.vanilladb.core.storage.tx.Transaction;
-import org.vanilladb.core.storage.tx.TransactionLifecycleListener;
-import org.vanilladb.core.util.CoreProperties;
-
-
-
-/**
- * The publicly-accessible buffer manager. A buffer manager wraps a
- * {@link BufferPoolMgr} instance, and provides the same methods. The
- * difference is that the methods {@link #pin(BlockId)} and
- * {@link #pinNew(String, PageFormatter)} will never return false and null
- * respectively. If no buffers are currently available, then the calling thread
- * will be placed on a waiting list. The waiting threads are removed from the
- * list when a buffer becomes available. If a thread has been waiting for a
- * buffer for an excessive amount of time (currently, 10 seconds) then repins
- * all currently holding blocks by the calling transaction. Buffer manager
- * implements {@link TransactionLifecycleListener} for the purpose of unpinning buffers
- * when transaction commit/rollback/recovery.
- * 
- * <p>
- * A block must be pinned first before its getters/setters can be called.
- * </p>
- * 
- */
-public class BufferMgr implements TransactionLifecycleListener {
-	private static Logger logger = Logger.getLogger(BufferMgr.class.getName());
-	
-	protected static final int BUFFER_POOL_SIZE;
-	private static final long MAX_TIME;
-	private static final long EPSILON;
-	private static final AtomicBoolean hasWaitingTx = new AtomicBoolean();
-
-	static {
-		MAX_TIME = CoreProperties.getLoader().getPropertyAsLong(BufferMgr.class.getName() + ".MAX_TIME", 10000);
-		EPSILON = CoreProperties.getLoader().getPropertyAsLong(BufferMgr.class.getName() + ".EPSILON", 50);
-		BUFFER_POOL_SIZE = CoreProperties.getLoader()
-				.getPropertyAsInteger(BufferMgr.class.getName() + ".BUFFER_POOL_SIZE", 1024);
-	}
-
-	class PinningBuffer {
-		Buffer buffer;
-		int pinCount = 1;
-
-		PinningBuffer(Buffer buffer) {
-			this.buffer = buffer;
-		}
-	}
-
-	protected static BufferPoolMgr bufferPool = new BufferPoolMgr(BUFFER_POOL_SIZE);
-	protected static List<Thread> waitingThreads = new LinkedList<Thread>();
-	
-	// Record the buffers that is being pinned by the transaction
-	private Map<BlockId, PinningBuffer> pinningBuffers = new HashMap<BlockId, PinningBuffer>();
-	// Record all the buffers that the transaction ever pins in order to flush them later
-	private Set<Buffer> buffersToFlush = new HashSet<Buffer>();
-	private long txNum;
-	
-	public BufferMgr(long txNum) {
-		this.txNum = txNum;
-	}
-
-	@Override
-	public void onTxCommit(Transaction tx) {
-		unpinAll(tx);
-	}
-
-	@Override
-	public void onTxRollback(Transaction tx) {
-		unpinAll(tx);
-	}
-
-	@Override
-	public void onTxEndStatement(Transaction tx) {
-		// do nothing
-	}
-
-	/**
-	 * Pins a buffer to the specified block, potentially waiting until a buffer
-	 * becomes available. If no buffer becomes available within a fixed time
-	 * period, then repins all currently holding blocks.
-	 * 
-	 * @param blk
-	 *            a block ID
-	 * @return the buffer pinned to that block
-	 */
-	public Buffer pin(BlockId blk) {
-		// Try to find out if this block has been pinned by this transaction
-		PinningBuffer pinnedBuff = pinningBuffers.get(blk);
-		if (pinnedBuff != null) {
-			pinnedBuff.pinCount++;
-			return pinnedBuff.buffer;
-		}
-		
-		// This transaction has pinned too many buffers
-		if (pinningBuffers.size() == BUFFER_POOL_SIZE)
-			throw new BufferAbortException();
-		
-		// Pinning process
-		try {
-			Buffer buff;
-			long timestamp = System.currentTimeMillis();
-			boolean waitOnce = false;
-
-			// Try to pin a buffer or the pinned buffer for the given BlockId
-			buff = bufferPool.pin(blk);
-			
-
-			// If there is no such buffer or no available buffer,
-			// wait for it
-			if (buff == null) {
-				waitOnce = true;
-				synchronized (bufferPool) {
-<<<<<<< HEAD
-					
-=======
-					hasWaitingTx.set(true);
->>>>>>> a30ea6bd
-					waitingThreads.add(Thread.currentThread());
-
-					while (buff == null && !waitingTooLong(timestamp)) {
-						bufferPool.wait(MAX_TIME);
-						if (waitingThreads.get(0).equals(Thread.currentThread()))
-							buff = bufferPool.pin(blk);
-					}
-
-					waitingThreads.remove(Thread.currentThread());
-					hasWaitingTx.set(!waitingThreads.isEmpty());
-				}
-			}
-
-			// If it still has no buffer after a long wait,
-			// release and re-pin all buffers it has
-			if (buff == null) {
-				repin();
-				buff = pin(blk);
-			} else {
-				pinningBuffers.put(buff.block(), new PinningBuffer(buff));
-				buffersToFlush.add(buff);
-			}
-
-<<<<<<< HEAD
-			// TODO: Add some comment here
-
-			if (waitedBeforeGotBuffer) {
-				if (logger.isLoggable(Level.WARNING))
-					logger.warning("Tx." + txNum + " is pinning all buffers");
-=======
-			// Optimization: A tx, which have waited once to pin a buffer,
+/*******************************************************************************
+ * Copyright 2016, 2017 vanilladb.org contributors
+ *
+ * Licensed under the Apache License, Version 2.0 (the "License");
+ * you may not use this file except in compliance with the License.
+ * You may obtain a copy of the License at
+ *
+ *     http://www.apache.org/licenses/LICENSE-2.0
+ *
+ * Unless required by applicable law or agreed to in writing, software
+ * distributed under the License is distributed on an "AS IS" BASIS,
+ * WITHOUT WARRANTIES OR CONDITIONS OF ANY KIND, either express or implied.
+ * See the License for the specific language governing permissions and
+ * limitations under the License.
+ *******************************************************************************/
+package org.vanilladb.core.storage.buffer;
+
+import java.util.HashMap;
+import java.util.HashSet;
+import java.util.LinkedList;
+import java.util.List;
+import java.util.Map;
+import java.util.Map.Entry;
+import java.util.Set;
+import java.util.concurrent.atomic.AtomicBoolean;
+import java.util.logging.Level;
+import java.util.logging.Logger;
+
+import org.vanilladb.core.storage.file.BlockId;
+import org.vanilladb.core.storage.tx.Transaction;
+import org.vanilladb.core.storage.tx.TransactionLifecycleListener;
+import org.vanilladb.core.util.CoreProperties;
+
+
+
+/**
+ * The publicly-accessible buffer manager. A buffer manager wraps a
+ * {@link BufferPoolMgr} instance, and provides the same methods. The
+ * difference is that the methods {@link #pin(BlockId)} and
+ * {@link #pinNew(String, PageFormatter)} will never return false and null
+ * respectively. If no buffers are currently available, then the calling thread
+ * will be placed on a waiting list. The waiting threads are removed from the
+ * list when a buffer becomes available. If a thread has been waiting for a
+ * buffer for an excessive amount of time (currently, 10 seconds) then repins
+ * all currently holding blocks by the calling transaction. Buffer manager
+ * implements {@link TransactionLifecycleListener} for the purpose of unpinning buffers
+ * when transaction commit/rollback/recovery.
+ * 
+ * <p>
+ * A block must be pinned first before its getters/setters can be called.
+ * </p>
+ * 
+ */
+public class BufferMgr implements TransactionLifecycleListener {
+	private static Logger logger = Logger.getLogger(BufferMgr.class.getName());
+	
+	protected static final int BUFFER_POOL_SIZE;
+	private static final long MAX_TIME;
+	private static final long EPSILON;
+	private static final AtomicBoolean hasWaitingTx = new AtomicBoolean();
+
+	static {
+		MAX_TIME = CoreProperties.getLoader().getPropertyAsLong(BufferMgr.class.getName() + ".MAX_TIME", 10000);
+		EPSILON = CoreProperties.getLoader().getPropertyAsLong(BufferMgr.class.getName() + ".EPSILON", 50);
+		BUFFER_POOL_SIZE = CoreProperties.getLoader()
+				.getPropertyAsInteger(BufferMgr.class.getName() + ".BUFFER_POOL_SIZE", 1024);
+	}
+
+	class PinningBuffer {
+		Buffer buffer;
+		int pinCount = 1;
+
+		PinningBuffer(Buffer buffer) {
+			this.buffer = buffer;
+		}
+	}
+
+	protected static BufferPoolMgr bufferPool = new BufferPoolMgr(BUFFER_POOL_SIZE);
+	protected static List<Thread> waitingThreads = new LinkedList<Thread>();
+	
+	// Record the buffers that is being pinned by the transaction
+	private Map<BlockId, PinningBuffer> pinningBuffers = new HashMap<BlockId, PinningBuffer>();
+	// Record all the buffers that the transaction ever pins in order to flush them later
+	private Set<Buffer> buffersToFlush = new HashSet<Buffer>();
+	private long txNum;
+	
+	public BufferMgr(long txNum) {
+		this.txNum = txNum;
+	}
+
+	@Override
+	public void onTxCommit(Transaction tx) {
+		unpinAll(tx);
+	}
+
+	@Override
+	public void onTxRollback(Transaction tx) {
+		unpinAll(tx);
+	}
+
+	@Override
+	public void onTxEndStatement(Transaction tx) {
+		// do nothing
+	}
+
+	/**
+	 * Pins a buffer to the specified block, potentially waiting until a buffer
+	 * becomes available. If no buffer becomes available within a fixed time
+	 * period, then repins all currently holding blocks.
+	 * 
+	 * @param blk
+	 *            a block ID
+	 * @return the buffer pinned to that block
+	 */
+	public Buffer pin(BlockId blk) {
+		// Try to find out if this block has been pinned by this transaction
+		PinningBuffer pinnedBuff = pinningBuffers.get(blk);
+		if (pinnedBuff != null) {
+			pinnedBuff.pinCount++;
+			return pinnedBuff.buffer;
+		}
+		
+		// This transaction has pinned too many buffers
+		if (pinningBuffers.size() == BUFFER_POOL_SIZE)
+			throw new BufferAbortException();
+		
+		// Pinning process
+		try {
+			Buffer buff;
+			long timestamp = System.currentTimeMillis();
+			boolean waitOnce = false;
+
+			// Try to pin a buffer or the pinned buffer for the given BlockId
+			buff = bufferPool.pin(blk);
+			
+
+			// If there is no such buffer or no available buffer,
+			// wait for it
+			if (buff == null) {
+				waitOnce = true;
+				synchronized (bufferPool) {
+					hasWaitingTx.set(true);
+					
+					waitingThreads.add(Thread.currentThread());
+
+					while (buff == null && !waitingTooLong(timestamp)) {
+						bufferPool.wait(MAX_TIME);
+						if (waitingThreads.get(0).equals(Thread.currentThread()))
+							buff = bufferPool.pin(blk);
+					}
+
+					waitingThreads.remove(Thread.currentThread());
+					hasWaitingTx.set(!waitingThreads.isEmpty());
+				}
+			}
+
+			// If it still has no buffer after a long wait,
+			// release and re-pin all buffers it has
+			if (buff == null) {
+				repin();
+				buff = pin(blk);
+			} else {
+				pinningBuffers.put(buff.block(), new PinningBuffer(buff));
+				buffersToFlush.add(buff);
+			}
+
+			// Optimization: A tx, which have waited once to pin a buffer,
 			// is responsible for notifying other waiting txs.
-			if (waitOnce) {
->>>>>>> a30ea6bd
-				synchronized (bufferPool) {
-					bufferPool.notifyAll();
-					logger.warning("Tx." + txNum + " finish pinning all buffers");
-				}
-			}
-
-			return buff;
-		} catch (InterruptedException e) {
-			throw new BufferAbortException();
-		}
-	}
-
-	/**
-	 * Pins a buffer to a new block in the specified file, potentially waiting
-	 * until a buffer becomes available. If no buffer becomes available within a
-	 * fixed time period, then repins all currently holding blocks.
-	 * 
-	 * @param fileName
-	 *            the name of the file
-	 * @param fmtr
-	 *            the formatter used to initialize the page
-	 * @return the buffer pinned to that block
-	 */
-	public Buffer pinNew(String fileName, PageFormatter fmtr) {
-		if (pinningBuffers.size() == BUFFER_POOL_SIZE)
-			throw new BufferAbortException();
-		try {
-			Buffer buff;
-			long timestamp = System.currentTimeMillis();
-			boolean waitOnce = false;
-
-			// Try to pin a buffer or the pinned buffer for the given BlockId
-			buff = bufferPool.pinNew(fileName, fmtr);
-
-			// If there is no such buffer or no available buffer,
-			// wait for it
-			if (buff == null) {
-				waitOnce = true;
-				synchronized (bufferPool) {
-					waitingThreads.add(Thread.currentThread());
-
-					while (buff == null && !waitingTooLong(timestamp)) {
-						bufferPool.wait(MAX_TIME);
-						if (waitingThreads.get(0).equals(Thread.currentThread()))
-							buff = bufferPool.pinNew(fileName, fmtr);
-					}
-
-					waitingThreads.remove(Thread.currentThread());
-				}
-			}
-
-			// If it still has no buffer after a long wait,
-			// release and re-pin all buffers it has
-			if (buff == null) {
-				repin();
-				buff = pinNew(fileName, fmtr);
-			} else {
-				pinningBuffers.put(buff.block(), new PinningBuffer(buff));
-				buffersToFlush.add(buff);
-			}
-
-			// Optimization: A tx, which have waited once to pin a buffer,
-			// is responsible for notifying other waiting txs.
-			if (waitOnce) {
-				synchronized (bufferPool) {
-					bufferPool.notifyAll();
-				}
-			}
-
-			return buff;
-		} catch (InterruptedException e) {
-			throw new BufferAbortException();
-		}
-
-	}
-
-	/**
-	 * Unpins the specified buffer. If the buffer's pin count becomes 0, then
-	 * the threads on the wait list are notified.
-	 * 
-	 * @param buff
-	 *            the buffer to be unpinned
-	 */
-	public void unpin(Buffer buff) {
-		BlockId blk = buff.block();
-		PinningBuffer pinnedBuff = pinningBuffers.get(blk);
-		
-		if (pinnedBuff != null) {
-			pinnedBuff.pinCount--;
-			
-			if (pinnedBuff.pinCount == 0) {
-				bufferPool.unpin(buff);
-				pinningBuffers.remove(blk);
-				
-				// Optimization: If there are no txs waiting for pinning buffers,
-				// skip notifying.
-				if (hasWaitingTx.get()) {
-					synchronized (bufferPool) {
-						bufferPool.notifyAll();
-					}
-				}
-			}
-		}
-	}
-
-	/**
-	 * Flushes all dirty buffers.
-	 */
-	public void flushAll() {
-		bufferPool.flushAll();
-	}
-
-	/**
-	 * Flushes the dirty buffers modified by the host transaction.
-	 */
-	public void flushAllMyBuffers() {
-		for (Buffer buff : buffersToFlush) {
-			buff.flush();
-		}
-	}
-
-	/**
-	 * Returns the number of available (ie unpinned) buffers.
-	 * 
-	 * @return the number of available buffers`
-	 */
-	public int available() {
-		return bufferPool.available();
-	}
-
-	private void unpinAll(Transaction tx) {
-		// Copy the set of pinned buffers to avoid ConcurrentModificationException
-		Set<PinningBuffer> pinnedBuffs = new HashSet<PinningBuffer>(pinningBuffers.values());
-		if (pinnedBuffs != null) {
-			for (PinningBuffer pinnedBuff : pinnedBuffs)
-				bufferPool.unpin(pinnedBuff.buffer);
-		}
-
-		synchronized (bufferPool) {
-			bufferPool.notifyAll();
-		}
-	}
-
-	/**
-	 * Unpins all currently pinned buffers of the calling transaction and repins
-	 * them.
-	 */
-	private void repin() {
-		if (logger.isLoggable(Level.WARNING))
-			logger.warning("Tx." + txNum + " is re-pinning all buffers");
-		
-		try {
-			// Copy the set of pinned buffers to avoid ConcurrentModificationException
-			List<BlockId> blksToBeRepinned = new LinkedList<BlockId>();
-			Map<BlockId, Integer> pinCounts = new HashMap<BlockId, Integer>();
-			List<Buffer> buffersToBeUnpinned = new LinkedList<Buffer>();
-			
-			// Record the buffers to be un-pinned and the blocks to be re-pinned
-			for (Entry<BlockId, PinningBuffer> entry : pinningBuffers.entrySet()) {
-				blksToBeRepinned.add(entry.getKey());
-				pinCounts.put(entry.getKey(), entry.getValue().pinCount);
-				buffersToBeUnpinned.add(entry.getValue().buffer);
-			}
-			
-			// Un-pin all buffers it has
-			for (Buffer buf : buffersToBeUnpinned)
-				unpin(buf);
-
-			// Wait other threads pinning blocks
-			synchronized (bufferPool) {
-				bufferPool.wait(MAX_TIME);
-			}
-
-			// Re-pin all blocks
-			for (BlockId blk : blksToBeRepinned)
-				pin(blk);
-		} catch (InterruptedException e) {
-			e.printStackTrace();
-		}
-	}
-
-	private boolean waitingTooLong(long startTime) {
-		return System.currentTimeMillis() - startTime + EPSILON > MAX_TIME;
-	}
-}
+			if (waitOnce) {
+				synchronized (bufferPool) {
+					bufferPool.notifyAll();
+					logger.warning("Tx." + txNum + " finish pinning all buffers");
+				}
+			}
+
+			return buff;
+		} catch (InterruptedException e) {
+			throw new BufferAbortException();
+		}
+	}
+
+	/**
+	 * Pins a buffer to a new block in the specified file, potentially waiting
+	 * until a buffer becomes available. If no buffer becomes available within a
+	 * fixed time period, then repins all currently holding blocks.
+	 * 
+	 * @param fileName
+	 *            the name of the file
+	 * @param fmtr
+	 *            the formatter used to initialize the page
+	 * @return the buffer pinned to that block
+	 */
+	public Buffer pinNew(String fileName, PageFormatter fmtr) {
+		if (pinningBuffers.size() == BUFFER_POOL_SIZE)
+			throw new BufferAbortException();
+		try {
+			Buffer buff;
+			long timestamp = System.currentTimeMillis();
+			boolean waitOnce = false;
+
+			// Try to pin a buffer or the pinned buffer for the given BlockId
+			buff = bufferPool.pinNew(fileName, fmtr);
+
+			// If there is no such buffer or no available buffer,
+			// wait for it
+			if (buff == null) {
+				waitOnce = true;
+				synchronized (bufferPool) {
+					waitingThreads.add(Thread.currentThread());
+
+					while (buff == null && !waitingTooLong(timestamp)) {
+						bufferPool.wait(MAX_TIME);
+						if (waitingThreads.get(0).equals(Thread.currentThread()))
+							buff = bufferPool.pinNew(fileName, fmtr);
+					}
+
+					waitingThreads.remove(Thread.currentThread());
+				}
+			}
+
+			// If it still has no buffer after a long wait,
+			// release and re-pin all buffers it has
+			if (buff == null) {
+				repin();
+				buff = pinNew(fileName, fmtr);
+			} else {
+				pinningBuffers.put(buff.block(), new PinningBuffer(buff));
+				buffersToFlush.add(buff);
+			}
+
+			// Optimization: A tx, which have waited once to pin a buffer,
+			// is responsible for notifying other waiting txs.
+			if (waitOnce) {
+				synchronized (bufferPool) {
+					bufferPool.notifyAll();
+				}
+			}
+
+			return buff;
+		} catch (InterruptedException e) {
+			throw new BufferAbortException();
+		}
+
+	}
+
+	/**
+	 * Unpins the specified buffer. If the buffer's pin count becomes 0, then
+	 * the threads on the wait list are notified.
+	 * 
+	 * @param buff
+	 *            the buffer to be unpinned
+	 */
+	public void unpin(Buffer buff) {
+		BlockId blk = buff.block();
+		PinningBuffer pinnedBuff = pinningBuffers.get(blk);
+		
+		if (pinnedBuff != null) {
+			pinnedBuff.pinCount--;
+			
+			if (pinnedBuff.pinCount == 0) {
+				bufferPool.unpin(buff);
+				pinningBuffers.remove(blk);
+				
+				// Optimization: If there are no txs waiting for pinning buffers,
+				// skip notifying.
+				if (hasWaitingTx.get()) {
+					synchronized (bufferPool) {
+						bufferPool.notifyAll();
+					}
+				}
+			}
+		}
+	}
+
+	/**
+	 * Flushes all dirty buffers.
+	 */
+	public void flushAll() {
+		bufferPool.flushAll();
+	}
+
+	/**
+	 * Flushes the dirty buffers modified by the host transaction.
+	 */
+	public void flushAllMyBuffers() {
+		for (Buffer buff : buffersToFlush) {
+			buff.flush();
+		}
+	}
+
+	/**
+	 * Returns the number of available (ie unpinned) buffers.
+	 * 
+	 * @return the number of available buffers`
+	 */
+	public int available() {
+		return bufferPool.available();
+	}
+
+	private void unpinAll(Transaction tx) {
+		// Copy the set of pinned buffers to avoid ConcurrentModificationException
+		Set<PinningBuffer> pinnedBuffs = new HashSet<PinningBuffer>(pinningBuffers.values());
+		if (pinnedBuffs != null) {
+			for (PinningBuffer pinnedBuff : pinnedBuffs)
+				bufferPool.unpin(pinnedBuff.buffer);
+		}
+
+		synchronized (bufferPool) {
+			bufferPool.notifyAll();
+		}
+	}
+
+	/**
+	 * Unpins all currently pinned buffers of the calling transaction and repins
+	 * them.
+	 */
+	private void repin() {
+		if (logger.isLoggable(Level.WARNING))
+			logger.warning("Tx." + txNum + " is re-pinning all buffers");
+		
+		try {
+			// Copy the set of pinned buffers to avoid ConcurrentModificationException
+			List<BlockId> blksToBeRepinned = new LinkedList<BlockId>();
+			Map<BlockId, Integer> pinCounts = new HashMap<BlockId, Integer>();
+			List<Buffer> buffersToBeUnpinned = new LinkedList<Buffer>();
+			
+			// Record the buffers to be un-pinned and the blocks to be re-pinned
+			for (Entry<BlockId, PinningBuffer> entry : pinningBuffers.entrySet()) {
+				blksToBeRepinned.add(entry.getKey());
+				pinCounts.put(entry.getKey(), entry.getValue().pinCount);
+				buffersToBeUnpinned.add(entry.getValue().buffer);
+			}
+			
+			// Un-pin all buffers it has
+			for (Buffer buf : buffersToBeUnpinned)
+				unpin(buf);
+
+			// Wait other threads pinning blocks
+			synchronized (bufferPool) {
+				bufferPool.wait(MAX_TIME);
+			}
+
+			// Re-pin all blocks
+			for (BlockId blk : blksToBeRepinned)
+				pin(blk);
+		} catch (InterruptedException e) {
+			e.printStackTrace();
+		}
+	}
+
+	private boolean waitingTooLong(long startTime) {
+		return System.currentTimeMillis() - startTime + EPSILON > MAX_TIME;
+	}
+}